/*
 * Copyright 2019 Google Inc. All Rights Reserved.
 *
 *  Licensed under the Apache License, Version 2.0 (the "License");
 *  you may not use this file except in compliance with the License.
 *  You may obtain a copy of the License at
 *
 *      http://www.apache.org/licenses/LICENSE-2.0
 *
 *  Unless required by applicable law or agreed to in writing, software
 *  distributed under the License is distributed on an "AS IS" BASIS,
 *  WITHOUT WARRANTIES OR CONDITIONS OF ANY KIND, either express or implied.
 *  See the License for the specific language governing permissions and
 *  limitations under the License.
 */

'use strict';

import * as path from 'path';
import util = require('../util');

const JDK_VERSION = '8u265-b01';
const JDK_DIR = `jdk${JDK_VERSION}`;
const DOWNLOAD_JDK_BIN_ROOT = `https://github.com/AdoptOpenJDK/openjdk8-binaries/releases/download/jdk${JDK_VERSION}/`;
const DOWNLOAD_JDK_SRC_ROOT = 'https://github.com/AdoptOpenJDK/openjdk-jdk8u/archive/';
const JDK_BIN_VERSION = JDK_VERSION.replace('-', '');
const JDK_FILE_NAME_MAC = `OpenJDK8U-jdk_x64_mac_hotspot_${JDK_BIN_VERSION}.tar.gz`;
const JDK_FILE_NAME_WIN32 = `OpenJDK8U-jdk_x86-32_windows_hotspot_${JDK_BIN_VERSION}.zip`;
const JDK_FILE_NAME_LINUX64 = `OpenJDK8U-jdk_x64_linux_hotspot_${JDK_BIN_VERSION}.tar.gz`;
const JDK_SRC_ZIP = `jdk${JDK_VERSION}.zip`;

/**
<<<<<<< HEAD
 * Install JDK 8 by downloading the binary and source code and
 * decompressing it at path given by user. Source code is required
 * based on discussions with legal team about licensing.
=======
 * Install JDK 8 by downloading the binary and source code and 
 * decompressing it at path given by user. Source code is required
 * based on discussions with legal team about licensing.
 * 
>>>>>>> d7513f50
 */
export class JdkInstaller {
  private process: NodeJS.Process;
  private downloadFile: string;
  private unzipFunction: (srcPath: string, dstPath: string, deleteWhenDone: boolean)
    => Promise<void>;
  private joinPath: (...paths: string[]) => string;

  /**
   * Constructs a new instance of JdkInstaller.
   *
   * @param process {NodeJS.Process} process information from the OS process.
   */
  constructor(process: NodeJS.Process) {
    this.process = process;
    this.unzipFunction = util.untar;
    this.joinPath = path.posix.join;
    switch (process.platform) {
      case 'win32': {
        this.downloadFile = JDK_FILE_NAME_WIN32;
        this.unzipFunction = util.unzipFile;
        this.joinPath = path.win32.join;
        break;
      }
      case 'darwin': {
        this.downloadFile = JDK_FILE_NAME_MAC;
        break;
      }
      case 'linux': {
        this.downloadFile = JDK_FILE_NAME_LINUX64;
        break;
      }
      default:
        this.downloadFile = '';
        throw new Error(`Platform not found or unsupported: ${this.process.platform}.`);
    }
  }

  /**
   * Downloads the platform-appropriate version of JDK 8, including
   * binary and source code.
   *
   * @param installPath {string} path to install JDK at.
   */
  async install(installPath: string): Promise<string> {
    const dstPath = path.resolve(installPath);
    const downloadSrcUrl = DOWNLOAD_JDK_SRC_ROOT + JDK_SRC_ZIP;
    const localSrcZipPath = this.joinPath(dstPath, JDK_SRC_ZIP);
    await util.downloadFile(downloadSrcUrl, localSrcZipPath);
    await util.unzipFile(localSrcZipPath, dstPath, true);

    const downloadBinUrl = DOWNLOAD_JDK_BIN_ROOT + this.downloadFile;
    const localBinPath = this.joinPath(dstPath, this.downloadFile);
    await util.downloadFile(downloadBinUrl, localBinPath);
    await this.unzipFunction(localBinPath, dstPath, true);

    return this.joinPath(dstPath, JDK_DIR);
  }
}<|MERGE_RESOLUTION|>--- conflicted
+++ resolved
@@ -30,16 +30,10 @@
 const JDK_SRC_ZIP = `jdk${JDK_VERSION}.zip`;
 
 /**
-<<<<<<< HEAD
- * Install JDK 8 by downloading the binary and source code and
- * decompressing it at path given by user. Source code is required
- * based on discussions with legal team about licensing.
-=======
  * Install JDK 8 by downloading the binary and source code and 
  * decompressing it at path given by user. Source code is required
  * based on discussions with legal team about licensing.
  * 
->>>>>>> d7513f50
  */
 export class JdkInstaller {
   private process: NodeJS.Process;
