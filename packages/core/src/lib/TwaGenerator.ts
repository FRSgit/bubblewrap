--- conflicted
+++ resolved
@@ -19,15 +19,10 @@
 import fetch from 'node-fetch';
 import {template} from 'lodash';
 import {promisify} from 'util';
-<<<<<<< HEAD
 import {TwaManifest} from './TwaManifest';
 import {ShortcutInfo} from './ShortcutInfo';
-import Log from './Log';
+import {Log, ConsoleLog} from './Log';
 import {ImageHelper, IconDefinition} from './ImageHelper';
-=======
-import {TwaManifest, ShortcutInfo} from './TwaManifest';
-import {Log, ConsoleLog} from './Log';
->>>>>>> f27ba109
 
 const COPY_FILE_LIST = [
   'settings.gradle',
@@ -163,13 +158,7 @@
 export class TwaGenerator {
   private imageHelper = new ImageHelper();
 
-<<<<<<< HEAD
-  constructor(private log = new Log('twa-generator')) {}
-=======
-  constructor(log: Log = new ConsoleLog('twa-generator')) {
-    this.log = log;
-  }
->>>>>>> f27ba109
+  constructor(private log: Log = new ConsoleLog('twa-generator')) {}
 
   // Ensures targetDir exists and copies a file from sourceDir to target dir.
   private async copyStaticFile(
